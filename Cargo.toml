[package]
name = "euclid"
version = "0.19.0"
authors = ["The Servo Project Developers"]
description = "Geometry primitives"
documentation = "https://docs.rs/euclid/"
repository = "https://github.com/servo/euclid"
keywords = ["matrix", "vector", "linear-algebra", "geometry"]
categories = ["science"]
license = "MIT / Apache-2.0"

[features]
unstable = []

[dependencies]
num-traits = { version = "0.2" }
serde = { version = "1.0", features = ["serde_derive"], optional = true }
<<<<<<< HEAD
mint = {version = "^0.5.1", optional = true}
=======
mint = {version = "0.5", optional = true}
>>>>>>> e9daf8fb

[dev-dependencies]
rand = "0.4"
serde_test = "1.0"<|MERGE_RESOLUTION|>--- conflicted
+++ resolved
@@ -15,11 +15,7 @@
 [dependencies]
 num-traits = { version = "0.2" }
 serde = { version = "1.0", features = ["serde_derive"], optional = true }
-<<<<<<< HEAD
-mint = {version = "^0.5.1", optional = true}
-=======
-mint = {version = "0.5", optional = true}
->>>>>>> e9daf8fb
+mint = {version = "0.5.1", optional = true}
 
 [dev-dependencies]
 rand = "0.4"
