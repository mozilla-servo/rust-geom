--- conflicted
+++ resolved
@@ -13,16 +13,9 @@
 unstable = []
 
 [dependencies]
-<<<<<<< HEAD
-heapsize = "0.4"
-num-traits = {version = "0.1.32", default-features = false}
-log = "0.3.1"
-mint = {version = "0.4", optional = true}
-serde = "0.9"
-=======
 num-traits = { version = "0.2" }
 serde = { version = "1.0", features = ["serde_derive"], optional = true }
->>>>>>> be4758c9
+mint = {version = "0.4", optional = true}
 
 [dev-dependencies]
 rand = "0.4"
