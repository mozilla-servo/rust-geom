language: rust

notifications:
  webhooks: http://build.servo.org:54856/travis

rust:
  - 1.23.0
  - stable
  - beta
  - nightly

env:
  - FEATURES=""
  - FEATURES="--features serde"

matrix:
  include:
<<<<<<< HEAD
    - rust: stable
      env: FEATURES=""
    - rust: stable
      env: FEATURES="mint"
    - rust: beta
      env: FEATURES=""
=======
>>>>>>> be4758c9
    - rust: nightly
      env: FEATURES="--features unstable"
    - rust: nightly
      env: FEATURES="--features unstable,serde"

script:
  - cargo build $FEATURES
  - cargo test --verbose $FEATURES<|MERGE_RESOLUTION|>--- conflicted
+++ resolved
@@ -15,15 +15,12 @@
 
 matrix:
   include:
-<<<<<<< HEAD
     - rust: stable
       env: FEATURES=""
     - rust: stable
       env: FEATURES="mint"
     - rust: beta
       env: FEATURES=""
-=======
->>>>>>> be4758c9
     - rust: nightly
       env: FEATURES="--features unstable"
     - rust: nightly
