--- conflicted
+++ resolved
@@ -399,7 +399,12 @@
         assert_eq!(p1 - p2, Size2D::new(0.0, 0.0));
     }
 
-<<<<<<< HEAD
+    #[test]
+    pub fn test_area() {
+        let p = Size2D::new(1.5, 2.0);
+        assert_eq!(p.area(), 3.0);
+    }
+
     #[cfg(feature = "mint")]
     #[test]
     pub fn test_mint() {
@@ -408,11 +413,5 @@
         let s2 = Size2D::from(sm);
 
         assert_eq!(s1, s2);
-=======
-    #[test]
-    pub fn test_area() {
-        let p = Size2D::new(1.5, 2.0);
-        assert_eq!(p.area(), 3.0);
->>>>>>> be4758c9
     }
 }