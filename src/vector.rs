// Copyright 2013 The Servo Project Developers. See the COPYRIGHT
// file at the top-level directory of this distribution.
//
// Licensed under the Apache License, Version 2.0 <LICENSE-APACHE or
// http://www.apache.org/licenses/LICENSE-2.0> or the MIT license
// <LICENSE-MIT or http://opensource.org/licenses/MIT>, at your
// option. This file may not be copied, modified, or distributed
// except according to those terms.

use super::UnknownUnit;
use approxeq::ApproxEq;
use length::Length;
#[cfg(feature = "mint")]
use mint;
use point::{TypedPoint2D, TypedPoint3D, point2, point3};
use size::{TypedSize2D, size2};
use scale::TypedScale;
use trig::Trig;
use Angle;
use num::*;
use num_traits::{Float, NumCast, Signed};
use core::fmt;
use core::ops::{Add, AddAssign, Div, DivAssign, Mul, MulAssign, Neg, Sub, SubAssign};
use core::marker::PhantomData;

define_matrix! {
    /// A 2d Vector tagged with a unit.
    pub struct TypedVector2D<T, U> {
        pub x: T,
        pub y: T,
    }
}
mint_vec!(TypedVector2D[x, y] = Vector2);

/// Default 2d vector type with no unit.
///
/// `Vector2D` provides the same methods as `TypedVector2D`.
pub type Vector2D<T> = TypedVector2D<T, UnknownUnit>;

impl<T: Copy + Zero, U> TypedVector2D<T, U> {
    /// Constructor, setting all components to zero.
    #[inline]
    pub fn zero() -> Self {
        TypedVector2D::new(Zero::zero(), Zero::zero())
    }

    /// Convert into a 3d vector.
    #[inline]
    pub fn to_3d(&self) -> TypedVector3D<T, U> {
        vec3(self.x, self.y, Zero::zero())
    }
}

impl<T: fmt::Debug, U> fmt::Debug for TypedVector2D<T, U> {
    fn fmt(&self, f: &mut fmt::Formatter) -> fmt::Result {
        write!(f, "({:?},{:?})", self.x, self.y)
    }
}

impl<T: fmt::Display, U> fmt::Display for TypedVector2D<T, U> {
    fn fmt(&self, formatter: &mut fmt::Formatter) -> fmt::Result {
        write!(formatter, "({},{})", self.x, self.y)
    }
}

impl<T, U> TypedVector2D<T, U> {
    /// Constructor taking scalar values directly.
    #[inline]
    pub fn new(x: T, y: T) -> Self {
        TypedVector2D {
            x,
            y,
            _unit: PhantomData,
        }
    }
}

impl<T: Copy, U> TypedVector2D<T, U> {
    /// Constructor taking properly typed Lengths instead of scalar values.
    #[inline]
    pub fn from_lengths(x: Length<T, U>, y: Length<T, U>) -> Self {
        vec2(x.0, y.0)
    }

    /// Create a 3d vector from this one, using the specified z value.
    #[inline]
    pub fn extend(&self, z: T) -> TypedVector3D<T, U> {
        vec3(self.x, self.y, z)
    }

    /// Cast this vector into a point.
    ///
    /// Equivalent to adding this vector to the origin.
    #[inline]
    pub fn to_point(&self) -> TypedPoint2D<T, U> {
        point2(self.x, self.y)
    }

    /// Swap x and y.
    #[inline]
    pub fn yx(&self) -> Self {
        vec2(self.y, self.x)
    }

    /// Cast this vector into a size.
    #[inline]
    pub fn to_size(&self) -> TypedSize2D<T, U> {
        size2(self.x, self.y)
    }

    /// Returns self.x as a Length carrying the unit.
    #[inline]
    pub fn x_typed(&self) -> Length<T, U> {
        Length::new(self.x)
    }

    /// Returns self.y as a Length carrying the unit.
    #[inline]
    pub fn y_typed(&self) -> Length<T, U> {
        Length::new(self.y)
    }

    /// Drop the units, preserving only the numeric value.
    #[inline]
    pub fn to_untyped(&self) -> Vector2D<T> {
        vec2(self.x, self.y)
    }

    /// Tag a unit-less value with units.
    #[inline]
    pub fn from_untyped(p: &Vector2D<T>) -> Self {
        vec2(p.x, p.y)
    }

    #[inline]
    pub fn to_array(&self) -> [T; 2] {
        [self.x, self.y]
    }
}

impl<T, U> TypedVector2D<T, U>
where
    T: Trig + Copy + Sub<T, Output = T>,
{
    /// Returns the angle between this vector and the x axis between -PI and PI.
    pub fn angle_from_x_axis(&self) -> Angle<T> {
        Angle::radians(Trig::fast_atan2(self.y, self.x))
    }
}

impl<T, U> TypedVector2D<T, U>
where
    T: Copy + Mul<T, Output = T> + Add<T, Output = T> + Sub<T, Output = T>,
{
    /// Dot product.
    #[inline]
    pub fn dot(self, other: Self) -> T {
        self.x * other.x + self.y * other.y
    }

    /// Returns the norm of the cross product [self.x, self.y, 0] x [other.x, other.y, 0]..
    #[inline]
    pub fn cross(self, other: Self) -> T {
        self.x * other.y - self.y * other.x
    }

    #[inline]
    pub fn normalize(self) -> Self
    where
        T: Float,
    {
        self / self.length()
    }

    /// Return the normalized vector even if the length is larger than the max value of Float.
    #[inline]
    pub fn robust_normalize(self) -> Self
    where
        T: Float,
    {
        let length = self.length();
        if length.is_infinite() {
            let scaled = self / T::max_value();
            scaled / scaled.length()
        } else {
            self / length
        }
    }

    #[inline]
    pub fn square_length(&self) -> T {
        self.x * self.x + self.y * self.y
    }

    #[inline]
    pub fn length(&self) -> T
    where
        T: Float,
    {
        self.square_length().sqrt()
    }
}

impl<T, U> TypedVector2D<T, U>
where
    T: Copy + One + Add<Output = T> + Sub<Output = T> + Mul<Output = T>,
{
    /// Linearly interpolate between this vector and another vector.
    ///
    /// `t` is expected to be between zero and one.
    #[inline]
    pub fn lerp(&self, other: Self, t: T) -> Self {
        let one_t = T::one() - t;
        (*self) * one_t + other * t
    }
}

impl<T: Copy + Add<T, Output = T>, U> Add for TypedVector2D<T, U> {
    type Output = Self;
    fn add(self, other: Self) -> Self {
        TypedVector2D::new(self.x + other.x, self.y + other.y)
    }
}

impl<T: Copy + Add<T, Output = T>, U> AddAssign for TypedVector2D<T, U> {
    #[inline]
    fn add_assign(&mut self, other: Self) {
        *self = *self + other
    }
}

impl<T: Copy + Sub<T, Output = T>, U> SubAssign<TypedVector2D<T, U>> for TypedVector2D<T, U> {
    #[inline]
    fn sub_assign(&mut self, other: Self) {
        *self = *self - other
    }
}

impl<T: Copy + Sub<T, Output = T>, U> Sub for TypedVector2D<T, U> {
    type Output = Self;
    #[inline]
    fn sub(self, other: Self) -> Self {
        vec2(self.x - other.x, self.y - other.y)
    }
}

impl<T: Copy + Neg<Output = T>, U> Neg for TypedVector2D<T, U> {
    type Output = Self;
    #[inline]
    fn neg(self) -> Self {
        vec2(-self.x, -self.y)
    }
}

impl<T: Float, U> TypedVector2D<T, U> {
    #[inline]
    pub fn min(self, other: Self) -> Self {
        vec2(self.x.min(other.x), self.y.min(other.y))
    }

    #[inline]
    pub fn max(self, other: Self) -> Self {
        vec2(self.x.max(other.x), self.y.max(other.y))
    }
}

impl<T: Copy + Mul<T, Output = T>, U> Mul<T> for TypedVector2D<T, U> {
    type Output = Self;
    #[inline]
    fn mul(self, scale: T) -> Self {
        vec2(self.x * scale, self.y * scale)
    }
}

impl<T: Copy + Div<T, Output = T>, U> Div<T> for TypedVector2D<T, U> {
    type Output = Self;
    #[inline]
    fn div(self, scale: T) -> Self {
        vec2(self.x / scale, self.y / scale)
    }
}

impl<T: Copy + Mul<T, Output = T>, U> MulAssign<T> for TypedVector2D<T, U> {
    #[inline]
    fn mul_assign(&mut self, scale: T) {
        *self = *self * scale
    }
}

impl<T: Copy + Div<T, Output = T>, U> DivAssign<T> for TypedVector2D<T, U> {
    #[inline]
    fn div_assign(&mut self, scale: T) {
        *self = *self / scale
    }
}

impl<T: Copy + Mul<T, Output = T>, U1, U2> Mul<TypedScale<T, U1, U2>> for TypedVector2D<T, U1> {
    type Output = TypedVector2D<T, U2>;
    #[inline]
    fn mul(self, scale: TypedScale<T, U1, U2>) -> Self::Output {
        vec2(self.x * scale.get(), self.y * scale.get())
    }
}

impl<T: Copy + Div<T, Output = T>, U1, U2> Div<TypedScale<T, U1, U2>> for TypedVector2D<T, U2> {
    type Output = TypedVector2D<T, U1>;
    #[inline]
    fn div(self, scale: TypedScale<T, U1, U2>) -> Self::Output {
        vec2(self.x / scale.get(), self.y / scale.get())
    }
}

impl<T: Round, U> TypedVector2D<T, U> {
    /// Rounds each component to the nearest integer value.
    ///
    /// This behavior is preserved for negative values (unlike the basic cast).
    /// For example `{ -0.1, -0.8 }.round() == { 0.0, -1.0 }`.
    #[inline]
    #[cfg_attr(feature = "unstable", must_use)]
    pub fn round(&self) -> Self {
        vec2(self.x.round(), self.y.round())
    }
}

impl<T: Ceil, U> TypedVector2D<T, U> {
    /// Rounds each component to the smallest integer equal or greater than the original value.
    ///
    /// This behavior is preserved for negative values (unlike the basic cast).
    /// For example `{ -0.1, -0.8 }.ceil() == { 0.0, 0.0 }`.
    #[inline]
    #[cfg_attr(feature = "unstable", must_use)]
    pub fn ceil(&self) -> Self {
        vec2(self.x.ceil(), self.y.ceil())
    }
}

impl<T: Floor, U> TypedVector2D<T, U> {
    /// Rounds each component to the biggest integer equal or lower than the original value.
    ///
    /// This behavior is preserved for negative values (unlike the basic cast).
    /// For example `{ -0.1, -0.8 }.floor() == { -1.0, -1.0 }`.
    #[inline]
    #[cfg_attr(feature = "unstable", must_use)]
    pub fn floor(&self) -> Self {
        vec2(self.x.floor(), self.y.floor())
    }
}

impl<T: NumCast + Copy, U> TypedVector2D<T, U> {
    /// Cast from one numeric representation to another, preserving the units.
    ///
    /// When casting from floating vector to integer coordinates, the decimals are truncated
    /// as one would expect from a simple cast, but this behavior does not always make sense
    /// geometrically. Consider using `round()`, `ceil()` or `floor()` before casting.
    #[inline]
    pub fn cast<NewT: NumCast + Copy>(&self) -> TypedVector2D<NewT, U> {
        self.try_cast().unwrap()
    }

    /// Fallible cast from one numeric representation to another, preserving the units.
    ///
    /// When casting from floating vector to integer coordinates, the decimals are truncated
    /// as one would expect from a simple cast, but this behavior does not always make sense
    /// geometrically. Consider using `round()`, `ceil()` or `floor()` before casting.
    #[inline]
    pub fn try_cast<NewT: NumCast + Copy>(&self) -> Option<TypedVector2D<NewT, U>> {
        match (NumCast::from(self.x), NumCast::from(self.y)) {
            (Some(x), Some(y)) => Some(TypedVector2D::new(x, y)),
            _ => None,
        }
    }

    // Convenience functions for common casts

    /// Cast into an `f32` vector.
    #[inline]
    pub fn to_f32(&self) -> TypedVector2D<f32, U> {
        self.cast()
    }

    /// Cast into an `f64` vector.
    #[inline]
    pub fn to_f64(&self) -> TypedVector2D<f64, U> {
        self.cast()
    }

    /// Cast into an `usize` vector, truncating decimals if any.
    ///
    /// When casting from floating vector vectors, it is worth considering whether
    /// to `round()`, `ceil()` or `floor()` before the cast in order to obtain
    /// the desired conversion behavior.
    #[inline]
    pub fn to_usize(&self) -> TypedVector2D<usize, U> {
        self.cast()
    }

    /// Cast into an `u32` vector, truncating decimals if any.
    ///
    /// When casting from floating vector vectors, it is worth considering whether
    /// to `round()`, `ceil()` or `floor()` before the cast in order to obtain
    /// the desired conversion behavior.
    #[inline]
    pub fn to_u32(&self) -> TypedVector2D<u32, U> {
        self.cast()
    }

    /// Cast into an i32 vector, truncating decimals if any.
    ///
    /// When casting from floating vector vectors, it is worth considering whether
    /// to `round()`, `ceil()` or `floor()` before the cast in order to obtain
    /// the desired conversion behavior.
    #[inline]
    pub fn to_i32(&self) -> TypedVector2D<i32, U> {
        self.cast()
    }

    /// Cast into an i64 vector, truncating decimals if any.
    ///
    /// When casting from floating vector vectors, it is worth considering whether
    /// to `round()`, `ceil()` or `floor()` before the cast in order to obtain
    /// the desired conversion behavior.
    #[inline]
    pub fn to_i64(&self) -> TypedVector2D<i64, U> {
        self.cast()
    }
}

impl<T: Copy + ApproxEq<T>, U> ApproxEq<TypedVector2D<T, U>> for TypedVector2D<T, U> {
    #[inline]
    fn approx_epsilon() -> Self {
        vec2(T::approx_epsilon(), T::approx_epsilon())
    }

    #[inline]
    fn approx_eq(&self, other: &Self) -> bool {
        self.x.approx_eq(&other.x) && self.y.approx_eq(&other.y)
    }

    #[inline]
    fn approx_eq_eps(&self, other: &Self, eps: &Self) -> bool {
        self.x.approx_eq_eps(&other.x, &eps.x) && self.y.approx_eq_eps(&other.y, &eps.y)
    }
}

impl<T: Copy, U> Into<[T; 2]> for TypedVector2D<T, U> {
    fn into(self) -> [T; 2] {
        self.to_array()
    }
}

impl<T: Copy, U> From<[T; 2]> for TypedVector2D<T, U> {
    fn from(array: [T; 2]) -> Self {
        vec2(array[0], array[1])
    }
}

impl<T, U> TypedVector2D<T, U>
where
    T: Signed,
{
    pub fn abs(&self) -> Self {
        vec2(self.x.abs(), self.y.abs())
    }
}

define_matrix! {
    /// A 3d Vector tagged with a unit.
    pub struct TypedVector3D<T, U> {
        pub x: T,
        pub y: T,
        pub z: T,
    }
}
mint_vec!(TypedVector3D[x, y, z] = Vector3);

/// Default 3d vector type with no unit.
///
/// `Vector3D` provides the same methods as `TypedVector3D`.
pub type Vector3D<T> = TypedVector3D<T, UnknownUnit>;

impl<T: Copy + Zero, U> TypedVector3D<T, U> {
    /// Constructor, setting all components to zero.
    #[inline]
    pub fn zero() -> Self {
        vec3(Zero::zero(), Zero::zero(), Zero::zero())
    }

    #[inline]
    pub fn to_array_4d(&self) -> [T; 4] {
        [self.x, self.y, self.z, Zero::zero()]
    }
}

impl<T: fmt::Debug, U> fmt::Debug for TypedVector3D<T, U> {
    fn fmt(&self, f: &mut fmt::Formatter) -> fmt::Result {
        write!(f, "({:?},{:?},{:?})", self.x, self.y, self.z)
    }
}

impl<T: fmt::Display, U> fmt::Display for TypedVector3D<T, U> {
    fn fmt(&self, f: &mut fmt::Formatter) -> fmt::Result {
        write!(f, "({},{},{})", self.x, self.y, self.z)
    }
}

impl<T, U> TypedVector3D<T, U> {
    /// Constructor taking scalar values directly.
    #[inline]
    pub fn new(x: T, y: T, z: T) -> Self {
        TypedVector3D {
            x,
            y,
            z,
            _unit: PhantomData,
        }
    }
}

impl<T: Copy, U> TypedVector3D<T, U> {
    /// Constructor taking properly typed Lengths instead of scalar values.
    #[inline]
    pub fn from_lengths(x: Length<T, U>, y: Length<T, U>, z: Length<T, U>) -> TypedVector3D<T, U> {
        vec3(x.0, y.0, z.0)
    }

    /// Cast this vector into a point.
    ///
    /// Equivalent to adding this vector to the origin.
    #[inline]
    pub fn to_point(&self) -> TypedPoint3D<T, U> {
        point3(self.x, self.y, self.z)
    }

    /// Returns a 2d vector using this vector's x and y coordinates
    #[inline]
    pub fn xy(&self) -> TypedVector2D<T, U> {
        vec2(self.x, self.y)
    }

    /// Returns a 2d vector using this vector's x and z coordinates
    #[inline]
    pub fn xz(&self) -> TypedVector2D<T, U> {
        vec2(self.x, self.z)
    }

    /// Returns a 2d vector using this vector's x and z coordinates
    #[inline]
    pub fn yz(&self) -> TypedVector2D<T, U> {
        vec2(self.y, self.z)
    }

    /// Returns self.x as a Length carrying the unit.
    #[inline]
    pub fn x_typed(&self) -> Length<T, U> {
        Length::new(self.x)
    }

    /// Returns self.y as a Length carrying the unit.
    #[inline]
    pub fn y_typed(&self) -> Length<T, U> {
        Length::new(self.y)
    }

    /// Returns self.z as a Length carrying the unit.
    #[inline]
    pub fn z_typed(&self) -> Length<T, U> {
        Length::new(self.z)
    }

    #[inline]
    pub fn to_array(&self) -> [T; 3] {
        [self.x, self.y, self.z]
    }

    /// Drop the units, preserving only the numeric value.
    #[inline]
    pub fn to_untyped(&self) -> Vector3D<T> {
        vec3(self.x, self.y, self.z)
    }

    /// Tag a unitless value with units.
    #[inline]
    pub fn from_untyped(p: &Vector3D<T>) -> Self {
        vec3(p.x, p.y, p.z)
    }

    /// Convert into a 2d vector.
    #[inline]
    pub fn to_2d(&self) -> TypedVector2D<T, U> {
        self.xy()
    }
}

impl<T: Mul<T, Output = T> + Add<T, Output = T> + Sub<T, Output = T> + Copy, U>
    TypedVector3D<T, U> {
    // Dot product.
    #[inline]
    pub fn dot(self, other: Self) -> T {
        self.x * other.x + self.y * other.y + self.z * other.z
    }

    // Cross product.
    #[inline]
    pub fn cross(self, other: Self) -> Self {
        vec3(
            self.y * other.z - self.z * other.y,
            self.z * other.x - self.x * other.z,
            self.x * other.y - self.y * other.x,
        )
    }

    #[inline]
    pub fn normalize(self) -> Self
    where
        T: Float,
    {
        self / self.length()
    }

    /// Return the normalized vector even if the length is larger than the max value of Float.
    #[inline]
    pub fn robust_normalize(self) -> Self
    where
        T: Float,
    {
        let length = self.length();
        if length.is_infinite() {
            let scaled = self / T::max_value();
            scaled / scaled.length()
        } else {
            self / length
        }
    }

    #[inline]
    pub fn square_length(&self) -> T {
        self.x * self.x + self.y * self.y + self.z * self.z
    }

    #[inline]
    pub fn length(&self) -> T
    where
        T: Float,
    {
        self.square_length().sqrt()
    }
}

impl<T, U> TypedVector3D<T, U>
where
    T: Copy + One + Add<Output = T> + Sub<Output = T> + Mul<Output = T>,
{
    /// Linearly interpolate between this vector and another vector.
    ///
    /// `t` is expected to be between zero and one.
    #[inline]
    pub fn lerp(&self, other: Self, t: T) -> Self {
        let one_t = T::one() - t;
        (*self) * one_t + other * t
    }
}

impl<T: Copy + Add<T, Output = T>, U> Add for TypedVector3D<T, U> {
    type Output = Self;
    #[inline]
    fn add(self, other: Self) -> Self {
        vec3(self.x + other.x, self.y + other.y, self.z + other.z)
    }
}

impl<T: Copy + Sub<T, Output = T>, U> Sub for TypedVector3D<T, U> {
    type Output = Self;
    #[inline]
    fn sub(self, other: Self) -> Self {
        vec3(self.x - other.x, self.y - other.y, self.z - other.z)
    }
}

impl<T: Copy + Add<T, Output = T>, U> AddAssign for TypedVector3D<T, U> {
    #[inline]
    fn add_assign(&mut self, other: Self) {
        *self = *self + other
    }
}

impl<T: Copy + Sub<T, Output = T>, U> SubAssign<TypedVector3D<T, U>> for TypedVector3D<T, U> {
    #[inline]
    fn sub_assign(&mut self, other: Self) {
        *self = *self - other
    }
}

impl<T: Copy + Neg<Output = T>, U> Neg for TypedVector3D<T, U> {
    type Output = Self;
    #[inline]
    fn neg(self) -> Self {
        vec3(-self.x, -self.y, -self.z)
    }
}

impl<T: Copy + Mul<T, Output = T>, U> Mul<T> for TypedVector3D<T, U> {
    type Output = Self;
    #[inline]
    fn mul(self, scale: T) -> Self {
        Self::new(self.x * scale, self.y * scale, self.z * scale)
    }
}

impl<T: Copy + Div<T, Output = T>, U> Div<T> for TypedVector3D<T, U> {
    type Output = Self;
    #[inline]
    fn div(self, scale: T) -> Self {
        Self::new(self.x / scale, self.y / scale, self.z / scale)
    }
}

impl<T: Copy + Mul<T, Output = T>, U> MulAssign<T> for TypedVector3D<T, U> {
    #[inline]
    fn mul_assign(&mut self, scale: T) {
        *self = *self * scale
    }
}

impl<T: Copy + Div<T, Output = T>, U> DivAssign<T> for TypedVector3D<T, U> {
    #[inline]
    fn div_assign(&mut self, scale: T) {
        *self = *self / scale
    }
}

impl<T: Float, U> TypedVector3D<T, U> {
    #[inline]
    pub fn min(self, other: Self) -> Self {
        vec3(
            self.x.min(other.x),
            self.y.min(other.y),
            self.z.min(other.z),
        )
    }

    #[inline]
    pub fn max(self, other: Self) -> Self {
        vec3(
            self.x.max(other.x),
            self.y.max(other.y),
            self.z.max(other.z),
        )
    }
}

impl<T: Copy + Mul<T, Output = T>, U1, U2> Mul<TypedScale<T, U1, U2>> for TypedVector3D<T, U1> {
    type Output = TypedVector3D<T, U2>;
    #[inline]
    fn mul(self, scale: TypedScale<T, U1, U2>) -> Self::Output {
        vec3(self.x * scale.get(), self.y * scale.get(), self.z * scale.get())
    }
}

impl<T: Copy + Div<T, Output = T>, U1, U2> Div<TypedScale<T, U1, U2>> for TypedVector3D<T, U2> {
    type Output = TypedVector3D<T, U1>;
    #[inline]
    fn div(self, scale: TypedScale<T, U1, U2>) -> Self::Output {
        vec3(self.x / scale.get(), self.y / scale.get(), self.z / scale.get())
    }
}

impl<T: Round, U> TypedVector3D<T, U> {
    /// Rounds each component to the nearest integer value.
    ///
    /// This behavior is preserved for negative values (unlike the basic cast).
    #[inline]
    #[cfg_attr(feature = "unstable", must_use)]
    pub fn round(&self) -> Self {
        vec3(self.x.round(), self.y.round(), self.z.round())
    }
}

impl<T: Ceil, U> TypedVector3D<T, U> {
    /// Rounds each component to the smallest integer equal or greater than the original value.
    ///
    /// This behavior is preserved for negative values (unlike the basic cast).
    #[inline]
    #[cfg_attr(feature = "unstable", must_use)]
    pub fn ceil(&self) -> Self {
        vec3(self.x.ceil(), self.y.ceil(), self.z.ceil())
    }
}

impl<T: Floor, U> TypedVector3D<T, U> {
    /// Rounds each component to the biggest integer equal or lower than the original value.
    ///
    /// This behavior is preserved for negative values (unlike the basic cast).
    #[inline]
    #[cfg_attr(feature = "unstable", must_use)]
    pub fn floor(&self) -> Self {
        vec3(self.x.floor(), self.y.floor(), self.z.floor())
    }
}

impl<T: NumCast + Copy, U> TypedVector3D<T, U> {
    /// Cast from one numeric representation to another, preserving the units.
    ///
    /// When casting from floating vector to integer coordinates, the decimals are truncated
    /// as one would expect from a simple cast, but this behavior does not always make sense
    /// geometrically. Consider using `round()`, `ceil()` or `floor()` before casting.
    #[inline]
    pub fn cast<NewT: NumCast + Copy>(&self) -> TypedVector3D<NewT, U> {
        self.try_cast().unwrap()
    }

    /// Fallible cast from one numeric representation to another, preserving the units.
    ///
    /// When casting from floating vector to integer coordinates, the decimals are truncated
    /// as one would expect from a simple cast, but this behavior does not always make sense
    /// geometrically. Consider using `round()`, `ceil()` or `floor()` before casting.
    #[inline]
    pub fn try_cast<NewT: NumCast + Copy>(&self) -> Option<TypedVector3D<NewT, U>> {
        match (
            NumCast::from(self.x),
            NumCast::from(self.y),
            NumCast::from(self.z),
        ) {
            (Some(x), Some(y), Some(z)) => Some(vec3(x, y, z)),
            _ => None,
        }
    }

    // Convenience functions for common casts

    /// Cast into an `f32` vector.
    #[inline]
    pub fn to_f32(&self) -> TypedVector3D<f32, U> {
        self.cast()
    }

    /// Cast into an `f64` vector.
    #[inline]
    pub fn to_f64(&self) -> TypedVector3D<f64, U> {
        self.cast()
    }

    /// Cast into an `usize` vector, truncating decimals if any.
    ///
    /// When casting from floating vector vectors, it is worth considering whether
    /// to `round()`, `ceil()` or `floor()` before the cast in order to obtain
    /// the desired conversion behavior.
    #[inline]
    pub fn to_usize(&self) -> TypedVector3D<usize, U> {
        self.cast()
    }

    /// Cast into an `u32` vector, truncating decimals if any.
    ///
    /// When casting from floating vector vectors, it is worth considering whether
    /// to `round()`, `ceil()` or `floor()` before the cast in order to obtain
    /// the desired conversion behavior.
    #[inline]
    pub fn to_u32(&self) -> TypedVector3D<u32, U> {
        self.cast()
    }

    /// Cast into an `i32` vector, truncating decimals if any.
    ///
    /// When casting from floating vector vectors, it is worth considering whether
    /// to `round()`, `ceil()` or `floor()` before the cast in order to obtain
    /// the desired conversion behavior.
    #[inline]
    pub fn to_i32(&self) -> TypedVector3D<i32, U> {
        self.cast()
    }

    /// Cast into an `i64` vector, truncating decimals if any.
    ///
    /// When casting from floating vector vectors, it is worth considering whether
    /// to `round()`, `ceil()` or `floor()` before the cast in order to obtain
    /// the desired conversion behavior.
    #[inline]
    pub fn to_i64(&self) -> TypedVector3D<i64, U> {
        self.cast()
    }
}

impl<T: Copy + ApproxEq<T>, U> ApproxEq<TypedVector3D<T, U>> for TypedVector3D<T, U> {
    #[inline]
    fn approx_epsilon() -> Self {
        vec3(
            T::approx_epsilon(),
            T::approx_epsilon(),
            T::approx_epsilon(),
        )
    }

    #[inline]
    fn approx_eq(&self, other: &Self) -> bool {
        self.x.approx_eq(&other.x) && self.y.approx_eq(&other.y) && self.z.approx_eq(&other.z)
    }

    #[inline]
    fn approx_eq_eps(&self, other: &Self, eps: &Self) -> bool {
        self.x.approx_eq_eps(&other.x, &eps.x) && self.y.approx_eq_eps(&other.y, &eps.y)
            && self.z.approx_eq_eps(&other.z, &eps.z)
    }
}

impl<T: Copy, U> Into<[T; 3]> for TypedVector3D<T, U> {
    fn into(self) -> [T; 3] {
        self.to_array()
    }
}

impl<T: Copy, U> From<[T; 3]> for TypedVector3D<T, U> {
    fn from(array: [T; 3]) -> Self {
        vec3(array[0], array[1], array[2])
    }
}

impl<T, U> TypedVector3D<T, U>
where
    T: Signed,
{
    pub fn abs(&self) -> Self {
        vec3(self.x.abs(), self.y.abs(), self.z.abs())
    }
}

#[derive(Copy, Clone, Debug, PartialEq, Eq, Hash)]
pub struct BoolVector2D {
    pub x: bool,
    pub y: bool,
}

#[derive(Copy, Clone, Debug, PartialEq, Eq, Hash)]
pub struct BoolVector3D {
    pub x: bool,
    pub y: bool,
    pub z: bool,
}

impl BoolVector2D {
    #[inline]
    pub fn all(&self) -> bool {
        self.x && self.y
    }

    #[inline]
    pub fn any(&self) -> bool {
        self.x || self.y
    }

    #[inline]
    pub fn none(&self) -> bool {
        !self.any()
    }

    #[inline]
    pub fn and(&self, other: Self) -> Self {
        BoolVector2D {
            x: self.x && other.x,
            y: self.y && other.y,
        }
    }

    #[inline]
    pub fn or(&self, other: Self) -> Self {
        BoolVector2D {
            x: self.x || other.x,
            y: self.y || other.y,
        }
    }

    #[inline]
    pub fn not(&self) -> Self {
        BoolVector2D {
            x: !self.x,
            y: !self.y,
        }
    }

    #[inline]
    pub fn select_point<T: Copy, U>(&self, a: &TypedPoint2D<T, U>, b: &TypedPoint2D<T, U>) -> TypedPoint2D<T, U> {
        point2(
            if self.x { a.x } else { b.x },
            if self.y { a.y } else { b.y },
        )
    }

    #[inline]
    pub fn select_vector<T: Copy, U>(&self, a: &TypedVector2D<T, U>, b: &TypedVector2D<T, U>) -> TypedVector2D<T, U> {
        vec2(
            if self.x { a.x } else { b.x },
            if self.y { a.y } else { b.y },
        )
    }

    #[inline]
    pub fn select_size<T: Copy, U>(&self, a: &TypedSize2D<T, U>, b: &TypedSize2D<T, U>) -> TypedSize2D<T, U> {
        size2(
            if self.x { a.width } else { b.width },
            if self.y { a.height } else { b.height },
        )
    }
}

impl BoolVector3D {
    #[inline]
    pub fn all(&self) -> bool {
        self.x && self.y && self.z
    }

    #[inline]
    pub fn any(&self) -> bool {
        self.x || self.y || self.z
    }

    #[inline]
    pub fn none(&self) -> bool {
        !self.any()
    }

    #[inline]
    pub fn and(&self, other: Self) -> Self {
        BoolVector3D {
            x: self.x && other.x,
            y: self.y && other.y,
            z: self.z && other.z,
        }
    }

    #[inline]
    pub fn or(&self, other: Self) -> Self {
        BoolVector3D {
            x: self.x || other.x,
            y: self.y || other.y,
            z: self.z || other.z,
        }
    }

    #[inline]
    pub fn not(&self) -> Self {
        BoolVector3D {
            x: !self.x,
            y: !self.y,
            z: !self.z,
        }
    }


    #[inline]
    pub fn select_point<T: Copy, U>(&self, a: &TypedPoint3D<T, U>, b: &TypedPoint3D<T, U>) -> TypedPoint3D<T, U> {
        point3(
            if self.x { a.x } else { b.x },
            if self.y { a.y } else { b.y },
            if self.z { a.z } else { b.z },
        )
    }

    #[inline]
    pub fn select_vector<T: Copy, U>(&self, a: &TypedVector3D<T, U>, b: &TypedVector3D<T, U>) -> TypedVector3D<T, U> {
        vec3(
            if self.x { a.x } else { b.x },
            if self.y { a.y } else { b.y },
            if self.z { a.z } else { b.z },
        )
    }

    #[inline]
    pub fn xy(&self) -> BoolVector2D {
        BoolVector2D {
            x: self.x,
            y: self.y,
        }
    }

    #[inline]
    pub fn xz(&self) -> BoolVector2D {
        BoolVector2D {
            x: self.x,
            y: self.z,
        }
    }

    #[inline]
    pub fn yz(&self) -> BoolVector2D {
        BoolVector2D {
            x: self.y,
            y: self.z,
        }
    }
}

impl<T: PartialOrd, U> TypedVector2D<T, U> {
    pub fn greater_than(&self, other: &Self) -> BoolVector2D {
        BoolVector2D {
            x: self.x > other.x,
            y: self.y > other.y,
        }
    }

    pub fn lower_than(&self, other: &Self) -> BoolVector2D {
        BoolVector2D {
            x: self.x < other.x,
            y: self.y < other.y,
        }
    }
}


impl<T: PartialEq, U> TypedVector2D<T, U> {
    pub fn equal(&self, other: &Self) -> BoolVector2D {
        BoolVector2D {
            x: self.x == other.x,
            y: self.y == other.y,
        }
    }

    pub fn not_equal(&self, other: &Self) -> BoolVector2D {
        BoolVector2D {
            x: self.x != other.x,
            y: self.y != other.y,
        }
    }
}

impl<T: PartialOrd, U> TypedVector3D<T, U> {
    pub fn greater_than(&self, other: &Self) -> BoolVector3D {
        BoolVector3D {
            x: self.x > other.x,
            y: self.y > other.y,
            z: self.z > other.z,
        }
    }

    pub fn lower_than(&self, other: &Self) -> BoolVector3D {
        BoolVector3D {
            x: self.x < other.x,
            y: self.y < other.y,
            z: self.z < other.z,
        }
    }
}


impl<T: PartialEq, U> TypedVector3D<T, U> {
    pub fn equal(&self, other: &Self) -> BoolVector3D {
        BoolVector3D {
            x: self.x == other.x,
            y: self.y == other.y,
            z: self.z == other.z,
        }
    }

    pub fn not_equal(&self, other: &Self) -> BoolVector3D {
        BoolVector3D {
            x: self.x != other.x,
            y: self.y != other.y,
            z: self.z != other.z,
        }
    }
}

/// Convenience constructor.
#[inline]
pub fn vec2<T, U>(x: T, y: T) -> TypedVector2D<T, U> {
    TypedVector2D::new(x, y)
}

/// Convenience constructor.
#[inline]
pub fn vec3<T, U>(x: T, y: T, z: T) -> TypedVector3D<T, U> {
    TypedVector3D::new(x, y, z)
}

#[inline]
pub fn bvec2(x: bool, y: bool) -> BoolVector2D {
    BoolVector2D { x, y }
}

#[inline]
pub fn bvec3(x: bool, y: bool, z: bool) -> BoolVector3D {
    BoolVector3D { x, y, z }
}


#[cfg(test)]
mod vector2d {
    use super::{Vector2D, vec2};
    #[cfg(feature = "mint")]
    use mint;
    type Vec2 = Vector2D<f32>;

    #[test]
    pub fn test_scalar_mul() {
        let p1: Vec2 = vec2(3.0, 5.0);

        let result = p1 * 5.0;

        assert_eq!(result, Vector2D::new(15.0, 25.0));
    }

    #[test]
    pub fn test_dot() {
        let p1: Vec2 = vec2(2.0, 7.0);
        let p2: Vec2 = vec2(13.0, 11.0);
        assert_eq!(p1.dot(p2), 103.0);
    }

    #[test]
    pub fn test_cross() {
        let p1: Vec2 = vec2(4.0, 7.0);
        let p2: Vec2 = vec2(13.0, 8.0);
        let r = p1.cross(p2);
        assert_eq!(r, -59.0);
    }

    #[test]
    pub fn test_normalize() {
        let p0: Vec2 = Vec2::zero();
        let p1: Vec2 = vec2(4.0, 0.0);
        let p2: Vec2 = vec2(3.0, -4.0);
        assert!(p0.normalize().x.is_nan() && p0.normalize().y.is_nan());
        assert_eq!(p1.normalize(), vec2(1.0, 0.0));
        assert_eq!(p2.normalize(), vec2(0.6, -0.8));

        let p3: Vec2 = vec2(::std::f32::MAX, ::std::f32::MAX);
        assert_ne!(p3.normalize(), vec2(1.0 / 2.0f32.sqrt(), 1.0 / 2.0f32.sqrt()));
        assert_eq!(p3.robust_normalize(), vec2(1.0 / 2.0f32.sqrt(), 1.0 / 2.0f32.sqrt()));
    }

    #[test]
    pub fn test_min() {
        let p1: Vec2 = vec2(1.0, 3.0);
        let p2: Vec2 = vec2(2.0, 2.0);

        let result = p1.min(p2);

        assert_eq!(result, vec2(1.0, 2.0));
    }

    #[test]
    pub fn test_max() {
        let p1: Vec2 = vec2(1.0, 3.0);
        let p2: Vec2 = vec2(2.0, 2.0);

        let result = p1.max(p2);

        assert_eq!(result, vec2(2.0, 3.0));
    }

<<<<<<< HEAD
    #[cfg(feature = "mint")]
    #[test]
    pub fn test_mint() {
        let v1 = Vec2::new(1.0, 3.0);
        let vm: mint::Vector2<_> = v1.into();
        let v2 = Vec2::from(vm);

        assert_eq!(v1, v2);
=======
    #[test]
    pub fn test_angle_from_x_axis() {
        use core::f32::consts::FRAC_PI_2;
        use approxeq::ApproxEq;

        let right: Vec2 = vec2(10.0, 0.0);
        let down: Vec2 = vec2(0.0, 4.0);
        let up: Vec2 = vec2(0.0, -1.0);

        assert!(right.angle_from_x_axis().get().approx_eq(&0.0));
        assert!(down.angle_from_x_axis().get().approx_eq(&FRAC_PI_2));
        assert!(up.angle_from_x_axis().get().approx_eq(&-FRAC_PI_2));
>>>>>>> be4758c9
    }
}

#[cfg(test)]
mod typedvector2d {
    use super::{TypedVector2D, Vector2D, vec2};
    use scale::TypedScale;

    pub enum Mm {}
    pub enum Cm {}

    pub type Vector2DMm<T> = TypedVector2D<T, Mm>;
    pub type Vector2DCm<T> = TypedVector2D<T, Cm>;

    #[test]
    pub fn test_add() {
        let p1 = Vector2DMm::new(1.0, 2.0);
        let p2 = Vector2DMm::new(3.0, 4.0);

        let result = p1 + p2;

        assert_eq!(result, vec2(4.0, 6.0));
    }

    #[test]
    pub fn test_add_assign() {
        let mut p1 = Vector2DMm::new(1.0, 2.0);
        p1 += vec2(3.0, 4.0);

        assert_eq!(p1, vec2(4.0, 6.0));
    }

    #[test]
    pub fn test_scalar_mul() {
        let p1 = Vector2DMm::new(1.0, 2.0);
        let cm_per_mm = TypedScale::<f32, Mm, Cm>::new(0.1);

        let result: Vector2DCm<f32> = p1 * cm_per_mm;

        assert_eq!(result, vec2(0.1, 0.2));
    }

    #[test]
    pub fn test_swizzling() {
        let p: Vector2D<i32> = vec2(1, 2);
        assert_eq!(p.yx(), vec2(2, 1));
    }
}

#[cfg(test)]
mod vector3d {
<<<<<<< HEAD
    use super::{Vector3D, vec3};
    #[cfg(feature = "mint")]
    use mint;
=======
    use super::{TypedVector3D, Vector3D, vec2, vec3};
    use scale::TypedScale;

>>>>>>> be4758c9
    type Vec3 = Vector3D<f32>;

    #[test]
    pub fn test_dot() {
        let p1: Vec3 = vec3(7.0, 21.0, 32.0);
        let p2: Vec3 = vec3(43.0, 5.0, 16.0);
        assert_eq!(p1.dot(p2), 918.0);
    }

    #[test]
    pub fn test_cross() {
        let p1: Vec3 = vec3(4.0, 7.0, 9.0);
        let p2: Vec3 = vec3(13.0, 8.0, 3.0);
        let p3 = p1.cross(p2);
        assert_eq!(p3, vec3(-51.0, 105.0, -59.0));
    }

    #[test]
    pub fn test_normalize() {
        let p0: Vec3 = Vec3::zero();
        let p1: Vec3 = vec3(0.0, -6.0, 0.0);
        let p2: Vec3 = vec3(1.0, 2.0, -2.0);
        assert!(
            p0.normalize().x.is_nan() && p0.normalize().y.is_nan() && p0.normalize().z.is_nan()
        );
        assert_eq!(p1.normalize(), vec3(0.0, -1.0, 0.0));
        assert_eq!(p2.normalize(), vec3(1.0 / 3.0, 2.0 / 3.0, -2.0 / 3.0));

        let p3: Vec3 = vec3(::std::f32::MAX, ::std::f32::MAX, 0.0);
        assert_ne!(p3.normalize(), vec3(1.0 / 2.0f32.sqrt(), 1.0 / 2.0f32.sqrt(), 0.0));
        assert_eq!(p3.robust_normalize(), vec3(1.0 / 2.0f32.sqrt(), 1.0 / 2.0f32.sqrt(), 0.0));
    }

    #[test]
    pub fn test_min() {
        let p1: Vec3 = vec3(1.0, 3.0, 5.0);
        let p2: Vec3 = vec3(2.0, 2.0, -1.0);

        let result = p1.min(p2);

        assert_eq!(result, vec3(1.0, 2.0, -1.0));
    }

    #[test]
    pub fn test_max() {
        let p1: Vec3 = vec3(1.0, 3.0, 5.0);
        let p2: Vec3 = vec3(2.0, 2.0, -1.0);

        let result = p1.max(p2);

        assert_eq!(result, vec3(2.0, 3.0, 5.0));
    }

<<<<<<< HEAD
    #[cfg(feature = "mint")]
    #[test]
    pub fn test_mint() {
        let v1 = Vec3::new(1.0, 3.0, 5.0);
        let vm: mint::Vector3<_> = v1.into();
        let v2 = Vec3::from(vm);

        assert_eq!(v1, v2);
    }
=======
    #[test]
    pub fn test_scalar_mul() {
        enum Mm {}
        enum Cm {}

        let p1 = TypedVector3D::<f32, Mm>::new(1.0, 2.0, 3.0);
        let cm_per_mm = TypedScale::<f32, Mm, Cm>::new(0.1);

        let result: TypedVector3D<f32, Cm> = p1 * cm_per_mm;

        assert_eq!(result, vec3(0.1, 0.2, 0.3));
    }

    #[test]
    pub fn test_swizzling() {
        let p: Vector3D<i32> = vec3(1, 2, 3);
        assert_eq!(p.xy(), vec2(1, 2));
        assert_eq!(p.xz(), vec2(1, 3));
        assert_eq!(p.yz(), vec2(2, 3));
    }
}

#[cfg(test)]
mod bool_vector {
    use super::*;
    type Vec2 = Vector2D<f32>;
    type Vec3 = Vector3D<f32>;

    #[test]
    fn test_bvec2() {

        assert_eq!(
            Vec2::new(1.0, 2.0).greater_than(&Vec2::new(2.0, 1.0)),
            bvec2(false, true),
        );

        assert_eq!(
            Vec2::new(1.0, 2.0).lower_than(&Vec2::new(2.0, 1.0)),
            bvec2(true, false),
        );

        assert_eq!(
            Vec2::new(1.0, 2.0).equal(&Vec2::new(1.0, 3.0)),
            bvec2(true, false),
        );

        assert_eq!(
            Vec2::new(1.0, 2.0).not_equal(&Vec2::new(1.0, 3.0)),
            bvec2(false, true),
        );

        assert!(bvec2(true, true).any());
        assert!(bvec2(false, true).any());
        assert!(bvec2(true, false).any());
        assert!(!bvec2(false, false).any());
        assert!(bvec2(false, false).none());
        assert!(bvec2(true, true).all());
        assert!(!bvec2(false, true).all());
        assert!(!bvec2(true, false).all());
        assert!(!bvec2(false, false).all());

        assert_eq!(bvec2(true, false).not(), bvec2(false, true));
        assert_eq!(bvec2(true, false).and(bvec2(true, true)), bvec2(true, false));
        assert_eq!(bvec2(true, false).or(bvec2(true, true)), bvec2(true, true));

        assert_eq!(
            bvec2(true, false).select_vector(&Vec2::new(1.0, 2.0), &Vec2::new(3.0, 4.0)),
            Vec2::new(1.0, 4.0),
        );
    }

    #[test]
    fn test_bvec3() {

        assert_eq!(
            Vec3::new(1.0, 2.0, 3.0).greater_than(&Vec3::new(3.0, 2.0, 1.0)),
            bvec3(false, false, true),
        );

        assert_eq!(
            Vec3::new(1.0, 2.0, 3.0).lower_than(&Vec3::new(3.0, 2.0, 1.0)),
            bvec3(true, false, false),
        );

        assert_eq!(
            Vec3::new(1.0, 2.0, 3.0).equal(&Vec3::new(3.0, 2.0, 1.0)),
            bvec3(false, true, false),
        );

        assert_eq!(
            Vec3::new(1.0, 2.0, 3.0).not_equal(&Vec3::new(3.0, 2.0, 1.0)),
            bvec3(true, false, true),
        );

        assert!(bvec3(true, true, false).any());
        assert!(bvec3(false, true, false).any());
        assert!(bvec3(true, false, false).any());
        assert!(!bvec3(false, false, false).any());
        assert!(bvec3(false, false, false).none());
        assert!(bvec3(true, true, true).all());
        assert!(!bvec3(false, true, false).all());
        assert!(!bvec3(true, false, false).all());
        assert!(!bvec3(false, false, false).all());

        assert_eq!(bvec3(true, false, true).not(), bvec3(false, true, false));
        assert_eq!(bvec3(true, false, true).and(bvec3(true, true, false)), bvec3(true, false, false));
        assert_eq!(bvec3(true, false, false).or(bvec3(true, true, false)), bvec3(true, true, false));

        assert_eq!(
            bvec3(true, false, true).select_vector(&Vec3::new(1.0, 2.0, 3.0), &Vec3::new(4.0, 5.0, 6.0)),
            Vec3::new(1.0, 5.0, 3.0),
        );
    }

>>>>>>> be4758c9
}<|MERGE_RESOLUTION|>--- conflicted
+++ resolved
@@ -1245,8 +1245,20 @@
 
         assert_eq!(result, vec2(2.0, 3.0));
     }
-
-<<<<<<< HEAD
+    #[test]
+    pub fn test_angle_from_x_axis() {
+        use core::f32::consts::FRAC_PI_2;
+        use approxeq::ApproxEq;
+
+        let right: Vec2 = vec2(10.0, 0.0);
+        let down: Vec2 = vec2(0.0, 4.0);
+        let up: Vec2 = vec2(0.0, -1.0);
+
+        assert!(right.angle_from_x_axis().get().approx_eq(&0.0));
+        assert!(down.angle_from_x_axis().get().approx_eq(&FRAC_PI_2));
+        assert!(up.angle_from_x_axis().get().approx_eq(&-FRAC_PI_2));
+    }
+
     #[cfg(feature = "mint")]
     #[test]
     pub fn test_mint() {
@@ -1255,20 +1267,6 @@
         let v2 = Vec2::from(vm);
 
         assert_eq!(v1, v2);
-=======
-    #[test]
-    pub fn test_angle_from_x_axis() {
-        use core::f32::consts::FRAC_PI_2;
-        use approxeq::ApproxEq;
-
-        let right: Vec2 = vec2(10.0, 0.0);
-        let down: Vec2 = vec2(0.0, 4.0);
-        let up: Vec2 = vec2(0.0, -1.0);
-
-        assert!(right.angle_from_x_axis().get().approx_eq(&0.0));
-        assert!(down.angle_from_x_axis().get().approx_eq(&FRAC_PI_2));
-        assert!(up.angle_from_x_axis().get().approx_eq(&-FRAC_PI_2));
->>>>>>> be4758c9
     }
 }
 
@@ -1320,15 +1318,11 @@
 
 #[cfg(test)]
 mod vector3d {
-<<<<<<< HEAD
-    use super::{Vector3D, vec3};
     #[cfg(feature = "mint")]
     use mint;
-=======
     use super::{TypedVector3D, Vector3D, vec2, vec3};
     use scale::TypedScale;
 
->>>>>>> be4758c9
     type Vec3 = Vector3D<f32>;
 
     #[test]
@@ -1382,17 +1376,6 @@
         assert_eq!(result, vec3(2.0, 3.0, 5.0));
     }
 
-<<<<<<< HEAD
-    #[cfg(feature = "mint")]
-    #[test]
-    pub fn test_mint() {
-        let v1 = Vec3::new(1.0, 3.0, 5.0);
-        let vm: mint::Vector3<_> = v1.into();
-        let v2 = Vec3::from(vm);
-
-        assert_eq!(v1, v2);
-    }
-=======
     #[test]
     pub fn test_scalar_mul() {
         enum Mm {}
@@ -1412,6 +1395,16 @@
         assert_eq!(p.xy(), vec2(1, 2));
         assert_eq!(p.xz(), vec2(1, 3));
         assert_eq!(p.yz(), vec2(2, 3));
+    }
+
+    #[cfg(feature = "mint")]
+    #[test]
+    pub fn test_mint() {
+        let v1 = Vec3::new(1.0, 3.0, 5.0);
+        let vm: mint::Vector3<_> = v1.into();
+        let v2 = Vec3::from(vm);
+
+        assert_eq!(v1, v2);
     }
 }
 
@@ -1507,5 +1500,4 @@
         );
     }
 
->>>>>>> be4758c9
 }