--- conflicted
+++ resolved
@@ -10,13 +10,9 @@
 use super::UnknownUnit;
 use approxeq::ApproxEq;
 use length::Length;
-<<<<<<< HEAD
 #[cfg(feature = "mint")]
 use mint;
-use scale_factor::ScaleFactor;
-=======
 use scale::TypedScale;
->>>>>>> be4758c9
 use size::TypedSize2D;
 use num::*;
 use num_traits::{Float, NumCast};
@@ -894,13 +890,9 @@
 
 #[cfg(test)]
 mod point3d {
-<<<<<<< HEAD
-    use super::Point3D;
+    use super::{Point3D, point2, point3};
     #[cfg(feature = "mint")]
     use mint;
-=======
-    use super::{Point3D, point2, point3};
->>>>>>> be4758c9
 
     #[test]
     pub fn test_min() {
@@ -935,22 +927,22 @@
         }
     }
 
-<<<<<<< HEAD
-    #[cfg(feature = "mint")]
-    #[test]
-    pub fn test_mint() {
-        let p1 = Point3D::new(1.0, 3.0, 5.0);
-        let pm: mint::Point3<_> = p1.into();
-        let p2 = Point3D::from(pm);
-
-        assert_eq!(p1, p2);
-=======
     #[test]
     pub fn test_swizzling() {
         let p: Point3D<i32> = point3(1, 2, 3);
         assert_eq!(p.xy(), point2(1, 2));
         assert_eq!(p.xz(), point2(1, 3));
         assert_eq!(p.yz(), point2(2, 3));
->>>>>>> be4758c9
-    }
+    }
+
+    #[cfg(feature = "mint")]
+    #[test]
+    pub fn test_mint() {
+        let p1 = Point3D::new(1.0, 3.0, 5.0);
+        let pm: mint::Point3<_> = p1.into();
+        let p2 = Point3D::from(pm);
+
+        assert_eq!(p1, p2);
+    }
+
 }