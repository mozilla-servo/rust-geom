--- conflicted
+++ resolved
@@ -220,20 +220,6 @@
         self.translate(&size.to_vector())
     }
 
-<<<<<<< HEAD
-    /// Returns the smallest rectangle containing all the points
-    pub fn from_points<'a, I>(points: I) -> Self
-    where
-        U: 'a,
-        T: 'a,
-        I: IntoIterator<Item=&'a TypedPoint2D<T, U>>
-    {
-        let mut points = points.into_iter();
-
-        let first = if let Some(first) = points.next() {
-            first
-        } else {
-=======
     /// Returns the smallest rectangle defined by the top/bottom/left/right-most
     /// points provided as parameter.
     ///
@@ -243,18 +229,23 @@
     /// semantic on these edges. This means that the right-most and bottom-most
     /// points provided to `from_points` will count as not contained by the rect.
     /// This behavior may change in the future.
-    pub fn from_points(points: &[TypedPoint2D<T, U>]) -> Self {
-        // TODO: it would be less confusing if we inflated the size by the smallest
-        // possible value for the given scalar type to avoid the confusion described
-        // above.
-        if points.is_empty() {
->>>>>>> 5f89c2b6
+    pub fn from_points<'a, I>(points: I) -> Self
+    where
+        U: 'a,
+        T: 'a,
+        I: IntoIterator<Item=&'a TypedPoint2D<T, U>>
+    {
+        let mut points = points.into_iter();
+
+        let first = if let Some(first) = points.next() {
+            first
+        } else {
             return TypedRect::zero();
         };
 
         let (mut min_x, mut min_y) = (first.x, first.y);
         let (mut max_x, mut max_y) = (min_x, min_y);
-        for point in points{
+        for point in points {
             if point.x < min_x {
                 min_x = point.x
             }
