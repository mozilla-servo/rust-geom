// Copyright 2013 The Servo Project Developers. See the COPYRIGHT
// file at the top-level directory of this distribution.
//
// Licensed under the Apache License, Version 2.0 <LICENSE-APACHE or
// http://www.apache.org/licenses/LICENSE-2.0> or the MIT license
// <LICENSE-MIT or http://opensource.org/licenses/MIT>, at your
// option. This file may not be copied, modified, or distributed
// except according to those terms.

<<<<<<< HEAD
use super::{UnknownUnit, Radians};
#[cfg(feature = "mint")]
use mint;
=======
#![cfg_attr(feature = "cargo-clippy", allow(just_underscores_and_digits))]

use super::{UnknownUnit, Angle};
>>>>>>> be4758c9
use num::{One, Zero};
use point::TypedPoint2D;
use vector::{TypedVector2D, vec2};
use rect::TypedRect;
use transform3d::TypedTransform3D;
use core::ops::{Add, Mul, Div, Sub, Neg};
use core::marker::PhantomData;
use approxeq::ApproxEq;
use trig::Trig;
use core::fmt;
use num_traits::NumCast;

define_matrix! {
    /// A 2d transform stored as a 3 by 2 matrix in row-major order in memory.
    ///
    /// Transforms can be parametrized over the source and destination units, to describe a
    /// transformation from a space to another.
    /// For example, `TypedTransform2D<f32, WorldSpace, ScreenSpace>::transform_point4d`
    /// takes a `TypedPoint2D<f32, WorldSpace>` and returns a `TypedPoint2D<f32, ScreenSpace>`.
    ///
    /// Transforms expose a set of convenience methods for pre- and post-transformations.
    /// A pre-transformation corresponds to adding an operation that is applied before
    /// the rest of the transformation, while a post-transformation adds an operation
    /// that is applied after.
    pub struct TypedTransform2D<T, Src, Dst> {
        pub m11: T, pub m12: T,
        pub m21: T, pub m22: T,
        pub m31: T, pub m32: T,
    }
}

/// The default 2d transform type with no units.
pub type Transform2D<T> = TypedTransform2D<T, UnknownUnit, UnknownUnit>;

impl<T: Copy, Src, Dst> TypedTransform2D<T, Src, Dst> {
    /// Create a transform specifying its matrix elements in row-major order.
    pub fn row_major(m11: T, m12: T, m21: T, m22: T, m31: T, m32: T) -> Self {
        TypedTransform2D {
            m11, m12,
            m21, m22,
            m31, m32,
            _unit: PhantomData,
        }
    }

    /// Create a transform specifying its matrix elements in column-major order.
    pub fn column_major(m11: T, m21: T, m31: T, m12: T, m22: T, m32: T) -> Self {
        TypedTransform2D {
            m11, m12,
            m21, m22,
            m31, m32,
            _unit: PhantomData,
        }
    }

    /// Returns an array containing this transform's terms in row-major order (the order
    /// in which the transform is actually laid out in memory).
    pub fn to_row_major_array(&self) -> [T; 6] {
        [
            self.m11, self.m12,
            self.m21, self.m22,
            self.m31, self.m32
        ]
    }

    /// Returns an array containing this transform's terms in column-major order.
    pub fn to_column_major_array(&self) -> [T; 6] {
        [
            self.m11, self.m21, self.m31,
            self.m12, self.m22, self.m32
        ]
    }

    /// Returns an array containing this transform's 3 rows in (in row-major order)
    /// as arrays.
    ///
    /// This is a convenience method to interface with other libraries like glium.
    pub fn to_row_arrays(&self) -> [[T; 2]; 3] {
        [
            [self.m11, self.m12],
            [self.m21, self.m22],
            [self.m31, self.m32],
        ]
    }

    /// Creates a transform from an array of 6 elements in row-major order.
    pub fn from_row_major_array(array: [T; 6]) -> Self {
        Self::row_major(
            array[0], array[1],
            array[2], array[3],
            array[4], array[5],
        )
    }

    /// Creates a transform from 3 rows of 2 elements (row-major order).
    pub fn from_row_arrays(array: [[T; 2]; 3]) -> Self {
        Self::row_major(
            array[0][0], array[0][1],
            array[1][0], array[1][1],
            array[2][0], array[2][1],
        )
    }

    /// Drop the units, preserving only the numeric value.
    pub fn to_untyped(&self) -> Transform2D<T> {
        Transform2D::row_major(
            self.m11, self.m12,
            self.m21, self.m22,
            self.m31, self.m32
        )
    }

    /// Tag a unitless value with units.
    pub fn from_untyped(p: &Transform2D<T>) -> Self {
        TypedTransform2D::row_major(
            p.m11, p.m12,
            p.m21, p.m22,
            p.m31, p.m32
        )
    }
}

impl<T0: NumCast + Copy, Src, Dst> TypedTransform2D<T0, Src, Dst> {
    /// Cast from one numeric representation to another, preserving the units.
    pub fn cast<T1: NumCast + Copy>(&self) -> TypedTransform2D<T1, Src, Dst> {
        self.try_cast().unwrap()
    }

    /// Fallible cast from one numeric representation to another, preserving the units.
    pub fn try_cast<T1: NumCast + Copy>(&self) -> Option<TypedTransform2D<T1, Src, Dst>> {
        match (NumCast::from(self.m11), NumCast::from(self.m12),
               NumCast::from(self.m21), NumCast::from(self.m22),
               NumCast::from(self.m31), NumCast::from(self.m32)) {
            (Some(m11), Some(m12),
             Some(m21), Some(m22),
             Some(m31), Some(m32)) => {
                Some(TypedTransform2D::row_major(
                    m11, m12,
                    m21, m22,
                    m31, m32
                ))
            },
            _ => None
        }
    }
}

impl<T, Src, Dst> TypedTransform2D<T, Src, Dst>
where T: Copy +
         PartialEq +
         One + Zero {
    pub fn identity() -> Self {
        let (_0, _1) = (Zero::zero(), One::one());
        TypedTransform2D::row_major(
           _1, _0,
           _0, _1,
           _0, _0
        )
    }

    // Intentional not public, because it checks for exact equivalence
    // while most consumers will probably want some sort of approximate
    // equivalence to deal with floating-point errors.
    fn is_identity(&self) -> bool {
        *self == TypedTransform2D::identity()
    }
}

impl<T, Src, Dst> TypedTransform2D<T, Src, Dst>
where T: Copy + Clone +
         Add<T, Output=T> +
         Mul<T, Output=T> +
         Div<T, Output=T> +
         Sub<T, Output=T> +
         Trig +
         PartialOrd +
         One + Zero  {

    /// Returns the multiplication of the two matrices such that mat's transformation
    /// applies after self's transformation.
    #[cfg_attr(feature = "unstable", must_use)]
    pub fn post_mul<NewDst>(&self, mat: &TypedTransform2D<T, Dst, NewDst>) -> TypedTransform2D<T, Src, NewDst> {
        TypedTransform2D::row_major(
            self.m11 * mat.m11 + self.m12 * mat.m21,
            self.m11 * mat.m12 + self.m12 * mat.m22,
            self.m21 * mat.m11 + self.m22 * mat.m21,
            self.m21 * mat.m12 + self.m22 * mat.m22,
            self.m31 * mat.m11 + self.m32 * mat.m21 + mat.m31,
            self.m31 * mat.m12 + self.m32 * mat.m22 + mat.m32,
        )
    }

    /// Returns the multiplication of the two matrices such that mat's transformation
    /// applies before self's transformation.
    #[cfg_attr(feature = "unstable", must_use)]
    pub fn pre_mul<NewSrc>(&self, mat: &TypedTransform2D<T, NewSrc, Src>) -> TypedTransform2D<T, NewSrc, Dst> {
        mat.post_mul(self)
    }

    /// Returns a translation transform.
    pub fn create_translation(x: T, y: T) -> Self {
         let (_0, _1): (T, T) = (Zero::zero(), One::one());
         TypedTransform2D::row_major(
            _1, _0,
            _0, _1,
             x,  y
        )
    }

    /// Applies a translation after self's transformation and returns the resulting transform.
    #[cfg_attr(feature = "unstable", must_use)]
    pub fn post_translate(&self, v: TypedVector2D<T, Dst>) -> Self {
        self.post_mul(&TypedTransform2D::create_translation(v.x, v.y))
    }

    /// Applies a translation before self's transformation and returns the resulting transform.
    #[cfg_attr(feature = "unstable", must_use)]
    pub fn pre_translate(&self, v: TypedVector2D<T, Src>) -> Self {
        self.pre_mul(&TypedTransform2D::create_translation(v.x, v.y))
    }

    /// Returns a scale transform.
    pub fn create_scale(x: T, y: T) -> Self {
        let _0 = Zero::zero();
        TypedTransform2D::row_major(
             x, _0,
            _0,  y,
            _0, _0
        )
    }

    /// Applies a scale after self's transformation and returns the resulting transform.
    #[cfg_attr(feature = "unstable", must_use)]
    pub fn post_scale(&self, x: T, y: T) -> Self {
        self.post_mul(&TypedTransform2D::create_scale(x, y))
    }

    /// Applies a scale before self's transformation and returns the resulting transform.
    #[cfg_attr(feature = "unstable", must_use)]
    pub fn pre_scale(&self, x: T, y: T) -> Self {
        TypedTransform2D::row_major(
            self.m11 * x, self.m12,
            self.m21,     self.m22 * y,
            self.m31,     self.m32
        )
    }

    /// Returns a rotation transform.
    pub fn create_rotation(theta: Angle<T>) -> Self {
        let _0 = Zero::zero();
        let cos = theta.get().cos();
        let sin = theta.get().sin();
        TypedTransform2D::row_major(
            cos, _0 - sin,
            sin, cos,
             _0, _0
        )
    }

    /// Applies a rotation after self's transformation and returns the resulting transform.
    #[cfg_attr(feature = "unstable", must_use)]
    pub fn post_rotate(&self, theta: Angle<T>) -> Self {
        self.post_mul(&TypedTransform2D::create_rotation(theta))
    }

    /// Applies a rotation after self's transformation and returns the resulting transform.
    #[cfg_attr(feature = "unstable", must_use)]
    pub fn pre_rotate(&self, theta: Angle<T>) -> Self {
        self.pre_mul(&TypedTransform2D::create_rotation(theta))
    }

    /// Returns the given point transformed by this transform.
    #[inline]
    #[cfg_attr(feature = "unstable", must_use)]
    pub fn transform_point(&self, point: &TypedPoint2D<T, Src>) -> TypedPoint2D<T, Dst> {
        TypedPoint2D::new(point.x * self.m11 + point.y * self.m21 + self.m31,
                          point.x * self.m12 + point.y * self.m22 + self.m32)
    }

    /// Returns the given vector transformed by this matrix.
    #[inline]
    #[cfg_attr(feature = "unstable", must_use)]
    pub fn transform_vector(&self, vec: &TypedVector2D<T, Src>) -> TypedVector2D<T, Dst> {
        vec2(vec.x * self.m11 + vec.y * self.m21,
             vec.x * self.m12 + vec.y * self.m22)
    }

    /// Returns a rectangle that encompasses the result of transforming the given rectangle by this
    /// transform.
    #[inline]
    #[cfg_attr(feature = "unstable", must_use)]
    pub fn transform_rect(&self, rect: &TypedRect<T, Src>) -> TypedRect<T, Dst> {
        TypedRect::from_points(&[
            self.transform_point(&rect.origin),
            self.transform_point(&rect.top_right()),
            self.transform_point(&rect.bottom_left()),
            self.transform_point(&rect.bottom_right()),
        ])
    }

    /// Computes and returns the determinant of this transform.
    pub fn determinant(&self) -> T {
        self.m11 * self.m22 - self.m12 * self.m21
    }

    /// Returns the inverse transform if possible.
    #[cfg_attr(feature = "unstable", must_use)]
    pub fn inverse(&self) -> Option<TypedTransform2D<T, Dst, Src>> {
        let det = self.determinant();

        let _0: T = Zero::zero();
        let _1: T = One::one();

        if det == _0 {
          return None;
        }

        let inv_det = _1 / det;
        Some(TypedTransform2D::row_major(
            inv_det * self.m22,
            inv_det * (_0 - self.m12),
            inv_det * (_0 - self.m21),
            inv_det * self.m11,
            inv_det * (self.m21 * self.m32 - self.m22 * self.m31),
            inv_det * (self.m31 * self.m12 - self.m11 * self.m32),
        ))
    }

    /// Returns the same transform with a different destination unit.
    #[inline]
    pub fn with_destination<NewDst>(&self) -> TypedTransform2D<T, Src, NewDst> {
        TypedTransform2D::row_major(
            self.m11, self.m12,
            self.m21, self.m22,
            self.m31, self.m32,
        )
    }

    /// Returns the same transform with a different source unit.
    #[inline]
    pub fn with_source<NewSrc>(&self) -> TypedTransform2D<T, NewSrc, Dst> {
        TypedTransform2D::row_major(
            self.m11, self.m12,
            self.m21, self.m22,
            self.m31, self.m32,
        )
    }
}

impl <T, Src, Dst> TypedTransform2D<T, Src, Dst>
where T: Copy + Clone +
         Add<T, Output=T> +
         Sub<T, Output=T> +
         Mul<T, Output=T> +
         Div<T, Output=T> +
         Neg<Output=T> +
         PartialOrd +
         Trig +
         One + Zero {
    /// Create a 3D transform from the current transform
    pub fn to_3d(&self) -> TypedTransform3D<T, Src, Dst> {
        TypedTransform3D::row_major_2d(self.m11, self.m12, self.m21, self.m22, self.m31, self.m32)
    }

}

impl <T, Src, Dst> Default for TypedTransform2D<T, Src, Dst>
    where T: Copy + PartialEq + One + Zero
{
    fn default() -> Self {
        Self::identity()
    }
}

impl<T: ApproxEq<T>, Src, Dst> TypedTransform2D<T, Src, Dst> {
    pub fn approx_eq(&self, other: &Self) -> bool {
        self.m11.approx_eq(&other.m11) && self.m12.approx_eq(&other.m12) &&
        self.m21.approx_eq(&other.m21) && self.m22.approx_eq(&other.m22) &&
        self.m31.approx_eq(&other.m31) && self.m32.approx_eq(&other.m32)
    }
}

impl<T: Copy + fmt::Debug, Src, Dst> fmt::Debug for TypedTransform2D<T, Src, Dst>
where T: Copy + fmt::Debug +
         PartialEq +
         One + Zero {
    fn fmt(&self, f: &mut fmt::Formatter) -> fmt::Result {
        if self.is_identity() {
            write!(f, "[I]")
        } else {
            self.to_row_major_array().fmt(f)
        }
    }
}

#[cfg(feature = "mint")]
impl<T, Src, Dst> From<mint::RowMatrix2x3<T>> for TypedTransform2D<T, Src, Dst> {
    fn from(m: mint::RowMatrix2x3<T>) -> Self {
        TypedTransform2D {
            m11: m.x.x, m12: m.x.y,
            m21: m.y.x, m22: m.y.y,
            m31: m.z.x, m32: m.z.y,
            _unit: PhantomData,
        }
    }
}
#[cfg(feature = "mint")]
impl<T, Src, Dst> Into<mint::RowMatrix2x3<T>> for TypedTransform2D<T, Src, Dst> {
    fn into(self) -> mint::RowMatrix2x3<T> {
        mint::RowMatrix2x3 {
            x: mint::Vector2 { x: self.m11, y: self.m12 },
            y: mint::Vector2 { x: self.m21, y: self.m22 },
            z: mint::Vector2 { x: self.m31, y: self.m32 },
        }
    }
}


#[cfg(test)]
mod test {
    use super::*;
    use approxeq::ApproxEq;
    use point::Point2D;
<<<<<<< HEAD
    use Radians;
    #[cfg(feature = "mint")]
    use mint;
=======
    use Angle;
>>>>>>> be4758c9

    use core::f32::consts::FRAC_PI_2;

    type Mat = Transform2D<f32>;

    fn rad(v: f32) -> Angle<f32> { Angle::radians(v) }

    #[test]
    pub fn test_translation() {
        let t1 = Mat::create_translation(1.0, 2.0);
        let t2 = Mat::identity().pre_translate(vec2(1.0, 2.0));
        let t3 = Mat::identity().post_translate(vec2(1.0, 2.0));
        assert_eq!(t1, t2);
        assert_eq!(t1, t3);

        assert_eq!(t1.transform_point(&Point2D::new(1.0, 1.0)), Point2D::new(2.0, 3.0));

        assert_eq!(t1.post_mul(&t1), Mat::create_translation(2.0, 4.0));
    }

    #[test]
    pub fn test_rotation() {
        let r1 = Mat::create_rotation(rad(FRAC_PI_2));
        let r2 = Mat::identity().pre_rotate(rad(FRAC_PI_2));
        let r3 = Mat::identity().post_rotate(rad(FRAC_PI_2));
        assert_eq!(r1, r2);
        assert_eq!(r1, r3);

        assert!(r1.transform_point(&Point2D::new(1.0, 2.0)).approx_eq(&Point2D::new(2.0, -1.0)));

        assert!(r1.post_mul(&r1).approx_eq(&Mat::create_rotation(rad(FRAC_PI_2*2.0))));
    }

    #[test]
    pub fn test_scale() {
        let s1 = Mat::create_scale(2.0, 3.0);
        let s2 = Mat::identity().pre_scale(2.0, 3.0);
        let s3 = Mat::identity().post_scale(2.0, 3.0);
        assert_eq!(s1, s2);
        assert_eq!(s1, s3);

        assert!(s1.transform_point(&Point2D::new(2.0, 2.0)).approx_eq(&Point2D::new(4.0, 6.0)));
    }

    #[test]
    fn test_column_major() {
        assert_eq!(
            Mat::row_major(
                1.0,  2.0,
                3.0,  4.0,
                5.0,  6.0
            ),
            Mat::column_major(
                1.0,  3.0,  5.0,
                2.0,  4.0,  6.0,
            )
        );
    }

    #[test]
    pub fn test_inverse_simple() {
        let m1 = Mat::identity();
        let m2 = m1.inverse().unwrap();
        assert!(m1.approx_eq(&m2));
    }

    #[test]
    pub fn test_inverse_scale() {
        let m1 = Mat::create_scale(1.5, 0.3);
        let m2 = m1.inverse().unwrap();
        assert!(m1.pre_mul(&m2).approx_eq(&Mat::identity()));
    }

    #[test]
    pub fn test_inverse_translate() {
        let m1 = Mat::create_translation(-132.0, 0.3);
        let m2 = m1.inverse().unwrap();
        assert!(m1.pre_mul(&m2).approx_eq(&Mat::identity()));
    }

    #[test]
    fn test_inverse_none() {
        assert!(Mat::create_scale(2.0, 0.0).inverse().is_none());
        assert!(Mat::create_scale(2.0, 2.0).inverse().is_some());
    }

    #[test]
    pub fn test_pre_post() {
        let m1 = Transform2D::identity().post_scale(1.0, 2.0).post_translate(vec2(1.0, 2.0));
        let m2 = Transform2D::identity().pre_translate(vec2(1.0, 2.0)).pre_scale(1.0, 2.0);
        assert!(m1.approx_eq(&m2));

        let r = Mat::create_rotation(rad(FRAC_PI_2));
        let t = Mat::create_translation(2.0, 3.0);

        let a = Point2D::new(1.0, 1.0);

        assert!(r.post_mul(&t).transform_point(&a).approx_eq(&Point2D::new(3.0, 2.0)));
        assert!(t.post_mul(&r).transform_point(&a).approx_eq(&Point2D::new(4.0, -3.0)));
        assert!(t.post_mul(&r).transform_point(&a).approx_eq(&r.transform_point(&t.transform_point(&a))));

        assert!(r.pre_mul(&t).transform_point(&a).approx_eq(&Point2D::new(4.0, -3.0)));
        assert!(t.pre_mul(&r).transform_point(&a).approx_eq(&Point2D::new(3.0, 2.0)));
        assert!(t.pre_mul(&r).transform_point(&a).approx_eq(&t.transform_point(&r.transform_point(&a))));
    }

    #[test]
    fn test_size_of() {
        use core::mem::size_of;
        assert_eq!(size_of::<Transform2D<f32>>(), 6*size_of::<f32>());
        assert_eq!(size_of::<Transform2D<f64>>(), 6*size_of::<f64>());
    }

    #[test]
    pub fn test_is_identity() {
        let m1 = Transform2D::identity();
        assert!(m1.is_identity());
        let m2 = m1.post_translate(vec2(0.1, 0.0));
        assert!(!m2.is_identity());
    }

    #[test]
    pub fn test_transform_vector() {
        // Translation does not apply to vectors.
        let m1 = Mat::create_translation(1.0, 1.0);
        let v1 = vec2(10.0, -10.0);
        assert_eq!(v1, m1.transform_vector(&v1));
    }

    #[cfg(feature = "mint")]
    #[test]
    pub fn test_mint() {
        let m1 = Mat::create_rotation(rad(FRAC_PI_2));
        let mm: mint::RowMatrix2x3<_> = m1.into();
        let m2 = Mat::from(mm);

        assert_eq!(m1, m2);
    }
}<|MERGE_RESOLUTION|>--- conflicted
+++ resolved
@@ -7,15 +7,12 @@
 // option. This file may not be copied, modified, or distributed
 // except according to those terms.
 
-<<<<<<< HEAD
-use super::{UnknownUnit, Radians};
+#![cfg_attr(feature = "cargo-clippy", allow(just_underscores_and_digits))]
+
 #[cfg(feature = "mint")]
 use mint;
-=======
-#![cfg_attr(feature = "cargo-clippy", allow(just_underscores_and_digits))]
 
 use super::{UnknownUnit, Angle};
->>>>>>> be4758c9
 use num::{One, Zero};
 use point::TypedPoint2D;
 use vector::{TypedVector2D, vec2};
@@ -439,13 +436,9 @@
     use super::*;
     use approxeq::ApproxEq;
     use point::Point2D;
-<<<<<<< HEAD
-    use Radians;
+    use Angle;
     #[cfg(feature = "mint")]
     use mint;
-=======
-    use Angle;
->>>>>>> be4758c9
 
     use core::f32::consts::FRAC_PI_2;
 
